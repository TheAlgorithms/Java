--- conflicted
+++ resolved
@@ -20,11 +20,10 @@
      * @param n the number
      * @return {@code true} if {@code n} is prime
      */
-    public static boolean isPrime(int n) {
-<<<<<<< HEAD
+ public static boolean isPrime(int n) {
         
-        if(n<=1)
-           return false;
+  if(n<=1)
+      return false;
 
 	for(int i=2;i<=Math.sqrt(n);i++){
              
@@ -33,19 +32,5 @@
 
 	}
 	return true;
-=======
-        if (n == 2) {
-            return true;
-        }
-        if (n < 2 || n % 2 == 0) {
-            return false;
-        }
-        for (int i = 3, limit = (int) Math.sqrt(n); i <= limit; i += 2) {
-            if (n % i == 0) {
-                return false;
-            }
-        }
-        return true;
->>>>>>> 0f2f5861
     }
 }