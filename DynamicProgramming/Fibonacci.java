package DynamicProgramming;

import java.util.HashMap;
import java.util.Map;
import java.util.Scanner;

/**
 * @author Varun Upadhyay (https://github.com/varunu28)
 */

public class Fibonacci {

    private static Map<Integer, Integer> map = new HashMap<>();

<<<<<<< HEAD
    public static void main(String[] args) {

        // Methods all returning [0, 1, 1, 2, 3, 5, ...] for n = [0, 1, 2, 3, 4, 5, ...]
        Scanner sc = new Scanner(System.in);
        int n = sc.nextInt();
        
        System.out.println(fibMemo(n));
        System.out.println(fibBotUp(n));
        System.out.println(fibOptimized(n));
=======
    public static void main(String[] args) throws Exception {

        BufferedReader br = new BufferedReader(new InputStreamReader(System.in));
        int size = Integer.parseInt(br.readLine());

        // Methods all returning [0, 1, 1, 2, 3, 5, ...] for n = [0, 1, 2, 3, 4, 5, ...]
        System.out.println(fibMemo(size));
        System.out.println(fibBotUp(size));
>>>>>>> a2eec024
    }

    /**
     * This method finds the nth fibonacci number using memoization technique
     *
     * @param n The input n for which we have to determine the fibonacci number
     *          Outputs the nth fibonacci number
     **/
    public static int fibMemo(int n) {
        if (map.containsKey(n)) {
            return map.get(n);
        }

        int f;

        if (n <= 1) {
            f = n;
        } else {
            f = fibMemo(n - 1) + fibMemo(n - 2);
            map.put(n, f);
        }
        return f;
    }

    /**
     * This method finds the nth fibonacci number using bottom up
     *
     * @param n The input n for which we have to determine the fibonacci number
     *          Outputs the nth fibonacci number
     **/
    public static int fibBotUp(int n) {

        Map<Integer, Integer> fib = new HashMap<>();

        for (int i = 0; i <= n; i++) {
            int f;
            if (i <= 1) {
                f = i;
            } else {
                f = fib.get(i - 1) + fib.get(i - 2);
            }
            fib.put(i, f);
        }

        return fib.get(n);
    }


    /**
     * This method finds the nth fibonacci number using bottom up
     *
     * @param n The input n for which we have to determine the fibonacci number
     *          Outputs the nth fibonacci number
     *          <p>
     *          This is optimized version of Fibonacci Program. Without using Hashmap and recursion.
     *          It saves both memory and time.
     *          Space Complexity will be O(1)
     *          Time Complexity will be O(n)
     *          <p>
     *          Whereas , the above functions will take O(n) Space.
     * @author Shoaib Rayeen (https://github.com/shoaibrayeen)
     **/
    public static int fibOptimized(int n) {
        if (n == 0) {
            return 0;
        }
        int prev = 0, res = 1, next;
        for (int i = 2; i <= n; i++) {
            next = prev + res;
            prev = res;
            res = next;
        }
        return res;
    }
}<|MERGE_RESOLUTION|>--- conflicted
+++ resolved
@@ -12,7 +12,7 @@
 
     private static Map<Integer, Integer> map = new HashMap<>();
 
-<<<<<<< HEAD
+
     public static void main(String[] args) {
 
         // Methods all returning [0, 1, 1, 2, 3, 5, ...] for n = [0, 1, 2, 3, 4, 5, ...]
@@ -22,16 +22,6 @@
         System.out.println(fibMemo(n));
         System.out.println(fibBotUp(n));
         System.out.println(fibOptimized(n));
-=======
-    public static void main(String[] args) throws Exception {
-
-        BufferedReader br = new BufferedReader(new InputStreamReader(System.in));
-        int size = Integer.parseInt(br.readLine());
-
-        // Methods all returning [0, 1, 1, 2, 3, 5, ...] for n = [0, 1, 2, 3, 4, 5, ...]
-        System.out.println(fibMemo(size));
-        System.out.println(fibBotUp(size));
->>>>>>> a2eec024
     }
 
     /**
