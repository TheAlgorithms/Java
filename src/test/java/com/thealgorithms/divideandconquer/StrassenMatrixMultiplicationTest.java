package com.thealgorithms.divideandconquer;

import static org.junit.jupiter.api.Assertions.assertArrayEquals;

import org.junit.jupiter.api.Test;

class StrassenMatrixMultiplicationTest {

    StrassenMatrixMultiplication SMM = new StrassenMatrixMultiplication();

    // Strassen Matrix Multiplication can only be allplied to matrices of size 2^n
    // and has to be a Square Matrix

    @Test
    public void strassenMatrixMultiplicationTest2x2() {
<<<<<<< HEAD
        int[][] a = {{1, 2}, {3, 4}};
        int[][] b = {{5, 6}, {7, 8}};
=======
        int[][] A = {{1, 2}, {3, 4}};
        int[][] B = {{5, 6}, {7, 8}};
>>>>>>> 81cb09b1
        int[][] expResult = {{19, 22}, {43, 50}};
        int[][] actResult = SMM.multiply(a, b);
        assertArrayEquals(expResult, actResult);
    }

    @Test
    void strassenMatrixMultiplicationTest4x4() {
<<<<<<< HEAD
        int[][] a = {{1, 2, 5, 4}, {9, 3, 0, 6}, {4, 6, 3, 1}, {0, 2, 0, 6}};
        int[][] b = {{1, 0, 4, 1}, {1, 2, 0, 2}, {0, 3, 1, 3}, {1, 8, 1, 2}};
=======
        int[][] A = {{1, 2, 5, 4}, {9, 3, 0, 6}, {4, 6, 3, 1}, {0, 2, 0, 6}};
        int[][] B = {{1, 0, 4, 1}, {1, 2, 0, 2}, {0, 3, 1, 3}, {1, 8, 1, 2}};
>>>>>>> 81cb09b1
        int[][] expResult = {{7, 51, 13, 28}, {18, 54, 42, 27}, {11, 29, 20, 27}, {8, 52, 6, 16}};
        int[][] actResult = SMM.multiply(a, b);
        assertArrayEquals(expResult, actResult);
    }

    @Test
<<<<<<< HEAD
    void strassenMatrixMultiplicationTestNegetiveNumber4x4() {
        int[][] a = {{1, 2, 3, 4}, {5, 6, 7, 8}, {9, 10, 11, 12}, {13, 14, 15, 16}};
        int[][] b = {{1, -2, -3, 4}, {4, -3, -2, 1}, {5, -6, -7, 8}, {8, -7, -6, -5}};
=======
    void strassenMatrixMultiplicationTestNegativeNumber4x4() {
        int[][] A = {{1, 2, 3, 4}, {5, 6, 7, 8}, {9, 10, 11, 12}, {13, 14, 15, 16}};
        int[][] B = {{1, -2, -3, 4}, {4, -3, -2, 1}, {5, -6, -7, 8}, {8, -7, -6, -5}};
>>>>>>> 81cb09b1
        int[][] expResult = {{56, -54, -52, 10}, {128, -126, -124, 42}, {200, -198, -196, 74}, {272, -270, -268, 106}};
        int[][] actResult = SMM.multiply(a, b);
        assertArrayEquals(expResult, actResult);
    }
}<|MERGE_RESOLUTION|>--- conflicted
+++ resolved
@@ -13,13 +13,8 @@
 
     @Test
     public void strassenMatrixMultiplicationTest2x2() {
-<<<<<<< HEAD
         int[][] a = {{1, 2}, {3, 4}};
         int[][] b = {{5, 6}, {7, 8}};
-=======
-        int[][] A = {{1, 2}, {3, 4}};
-        int[][] B = {{5, 6}, {7, 8}};
->>>>>>> 81cb09b1
         int[][] expResult = {{19, 22}, {43, 50}};
         int[][] actResult = SMM.multiply(a, b);
         assertArrayEquals(expResult, actResult);
@@ -27,28 +22,18 @@
 
     @Test
     void strassenMatrixMultiplicationTest4x4() {
-<<<<<<< HEAD
         int[][] a = {{1, 2, 5, 4}, {9, 3, 0, 6}, {4, 6, 3, 1}, {0, 2, 0, 6}};
         int[][] b = {{1, 0, 4, 1}, {1, 2, 0, 2}, {0, 3, 1, 3}, {1, 8, 1, 2}};
-=======
-        int[][] A = {{1, 2, 5, 4}, {9, 3, 0, 6}, {4, 6, 3, 1}, {0, 2, 0, 6}};
-        int[][] B = {{1, 0, 4, 1}, {1, 2, 0, 2}, {0, 3, 1, 3}, {1, 8, 1, 2}};
->>>>>>> 81cb09b1
         int[][] expResult = {{7, 51, 13, 28}, {18, 54, 42, 27}, {11, 29, 20, 27}, {8, 52, 6, 16}};
         int[][] actResult = SMM.multiply(a, b);
         assertArrayEquals(expResult, actResult);
     }
 
     @Test
-<<<<<<< HEAD
+
     void strassenMatrixMultiplicationTestNegetiveNumber4x4() {
         int[][] a = {{1, 2, 3, 4}, {5, 6, 7, 8}, {9, 10, 11, 12}, {13, 14, 15, 16}};
         int[][] b = {{1, -2, -3, 4}, {4, -3, -2, 1}, {5, -6, -7, 8}, {8, -7, -6, -5}};
-=======
-    void strassenMatrixMultiplicationTestNegativeNumber4x4() {
-        int[][] A = {{1, 2, 3, 4}, {5, 6, 7, 8}, {9, 10, 11, 12}, {13, 14, 15, 16}};
-        int[][] B = {{1, -2, -3, 4}, {4, -3, -2, 1}, {5, -6, -7, 8}, {8, -7, -6, -5}};
->>>>>>> 81cb09b1
         int[][] expResult = {{56, -54, -52, 10}, {128, -126, -124, 42}, {200, -198, -196, 74}, {272, -270, -268, 106}};
         int[][] actResult = SMM.multiply(a, b);
         assertArrayEquals(expResult, actResult);
