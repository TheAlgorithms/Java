--- conflicted
+++ resolved
@@ -67,111 +67,51 @@
     void testLinearGraph() {
         // Linear graph: 0 - 1 - 2 - 3
         // with weights: 2 3 4
-<<<<<<< HEAD
-        int[][] linearGraph = {
-                { 0, 2, 0, 0 },
-                { 2, 0, 3, 0 },
-                { 0, 3, 0, 4 },
-                { 0, 0, 4, 0 }
-        };
-=======
         int[][] linearGraph = {{0, 2, 0, 0}, {2, 0, 3, 0}, {0, 3, 0, 4}, {0, 0, 4, 0}};
->>>>>>> 2707da25
 
         DijkstraAlgorithm dijkstraLinear = new DijkstraAlgorithm(4);
         int[] distances = dijkstraLinear.run(linearGraph, 0);
 
-<<<<<<< HEAD
-        assertArrayEquals(new int[] { 0, 2, 5, 9 }, distances);
-=======
         assertArrayEquals(new int[] {0, 2, 5, 9}, distances);
->>>>>>> 2707da25
     }
 
     @Test
     void testStarTopology() {
         // Star graph: center node 0 connected to all others
-<<<<<<< HEAD
-        int[][] starGraph = {
-                { 0, 2, 3, 4, 5 },
-                { 2, 0, 0, 0, 0 },
-                { 3, 0, 0, 0, 0 },
-                { 4, 0, 0, 0, 0 },
-                { 5, 0, 0, 0, 0 }
-        };
-=======
         // 1(2)
         // |
         // 3(4)-0-2(3)
         // |
         // 4(5)
         int[][] starGraph = {{0, 2, 3, 4, 5}, {2, 0, 0, 0, 0}, {3, 0, 0, 0, 0}, {4, 0, 0, 0, 0}, {5, 0, 0, 0, 0}};
->>>>>>> 2707da25
 
         DijkstraAlgorithm dijkstraStar = new DijkstraAlgorithm(5);
         int[] distances = dijkstraStar.run(starGraph, 0);
 
-<<<<<<< HEAD
-        assertArrayEquals(new int[] { 0, 2, 3, 4, 5 }, distances);
-=======
         assertArrayEquals(new int[] {0, 2, 3, 4, 5}, distances);
->>>>>>> 2707da25
     }
 
     @Test
     void testCompleteGraphK4() {
         // Complete graph K4 with varying weights
-<<<<<<< HEAD
-        int[][] completeGraph = {
-                { 0, 1, 2, 3 },
-                { 1, 0, 4, 5 },
-                { 2, 4, 0, 6 },
-                { 3, 5, 6, 0 }
-        };
-=======
         int[][] completeGraph = {{0, 1, 2, 3}, {1, 0, 4, 5}, {2, 4, 0, 6}, {3, 5, 6, 0}};
->>>>>>> 2707da25
 
         DijkstraAlgorithm dijkstraComplete = new DijkstraAlgorithm(4);
         int[] distances = dijkstraComplete.run(completeGraph, 0);
 
         // Direct paths from 0 are shortest
-<<<<<<< HEAD
-        assertArrayEquals(new int[] { 0, 1, 2, 3 }, distances);
-=======
         assertArrayEquals(new int[] {0, 1, 2, 3}, distances);
->>>>>>> 2707da25
     }
 
     @Test
     void testDifferentSourceVertex() {
         // Test running from different source vertices
-<<<<<<< HEAD
-        int[][] simpleGraph = {
-                { 0, 5, 0, 0 },
-                { 5, 0, 3, 0 },
-                { 0, 3, 0, 2 },
-                { 0, 0, 2, 0 }
-        };
-=======
         int[][] simpleGraph = {{0, 5, 0, 0}, {5, 0, 3, 0}, {0, 3, 0, 2}, {0, 0, 2, 0}};
->>>>>>> 2707da25
 
         DijkstraAlgorithm dijkstra = new DijkstraAlgorithm(4);
 
         // From vertex 0
         int[] distFrom0 = dijkstra.run(simpleGraph, 0);
-<<<<<<< HEAD
-        assertArrayEquals(new int[] { 0, 5, 8, 10 }, distFrom0);
-
-        // From vertex 2
-        int[] distFrom2 = dijkstra.run(simpleGraph, 2);
-        assertArrayEquals(new int[] { 8, 3, 0, 2 }, distFrom2);
-
-        // From vertex 3
-        int[] distFrom3 = dijkstra.run(simpleGraph, 3);
-        assertArrayEquals(new int[] { 10, 5, 2, 0 }, distFrom3);
-=======
         assertArrayEquals(new int[] {0, 5, 8, 10}, distFrom0);
 
         // From vertex 2
@@ -181,78 +121,41 @@
         // From vertex 3
         int[] distFrom3 = dijkstra.run(simpleGraph, 3);
         assertArrayEquals(new int[] {10, 5, 2, 0}, distFrom3);
->>>>>>> 2707da25
     }
 
     @Test
     void testUnitWeightGraph() {
         // Graph with all unit weights (like BFS distance)
-<<<<<<< HEAD
-        int[][] unitGraph = {
-                { 0, 1, 1, 0 },
-                { 1, 0, 1, 1 },
-                { 1, 1, 0, 1 },
-                { 0, 1, 1, 0 }
-        };
-=======
         int[][] unitGraph = {{0, 1, 1, 0}, {1, 0, 1, 1}, {1, 1, 0, 1}, {0, 1, 1, 0}};
->>>>>>> 2707da25
 
         DijkstraAlgorithm dijkstraUnit = new DijkstraAlgorithm(4);
         int[] distances = dijkstraUnit.run(unitGraph, 0);
 
-<<<<<<< HEAD
-        assertArrayEquals(new int[] { 0, 1, 1, 2 }, distances);
-=======
         assertArrayEquals(new int[] {0, 1, 1, 2}, distances);
->>>>>>> 2707da25
     }
 
     @Test
     void testTwoVertexGraph() {
-<<<<<<< HEAD
-        int[][] twoVertexGraph = {
-                { 0, 7 },
-                { 7, 0 }
-        };
-=======
         int[][] twoVertexGraph = {{0, 7}, {7, 0}};
->>>>>>> 2707da25
 
         DijkstraAlgorithm dijkstraTwo = new DijkstraAlgorithm(2);
         int[] distances = dijkstraTwo.run(twoVertexGraph, 0);
 
-<<<<<<< HEAD
-        assertArrayEquals(new int[] { 0, 7 }, distances);
-=======
         assertArrayEquals(new int[] {0, 7}, distances);
->>>>>>> 2707da25
     }
 
     @Test
     void testShortcutPath() {
         // Graph where direct path is longer than indirect path
-<<<<<<< HEAD
-        int[][] shortcutGraph = {
-                { 0, 1, 10 },
-                { 1, 0, 2 },
-                { 10, 2, 0 }
-        };
-=======
         // 0 --(10)--> 2
         // 0 --(1)--> 1 --(2)--> 2
         int[][] shortcutGraph = {{0, 1, 10}, {1, 0, 2}, {10, 2, 0}};
->>>>>>> 2707da25
 
         DijkstraAlgorithm dijkstraShortcut = new DijkstraAlgorithm(3);
         int[] distances = dijkstraShortcut.run(shortcutGraph, 0);
 
         // The shortest path to vertex 2 should be 3 (via vertex 1), not 10 (direct)
-<<<<<<< HEAD
-        assertArrayEquals(new int[] { 0, 1, 3 }, distances);
-=======
         assertArrayEquals(new int[] {0, 1, 3}, distances);
->>>>>>> 2707da25
     }
 
     @Test
@@ -268,23 +171,11 @@
     @Test
     void testLargeWeights() {
         // Graph with large weights
-<<<<<<< HEAD
-        int[][] largeWeightGraph = {
-                { 0, 1000, 0 },
-                { 1000, 0, 2000 },
-                { 0, 2000, 0 }
-        };
-=======
         int[][] largeWeightGraph = {{0, 1000, 0}, {1000, 0, 2000}, {0, 2000, 0}};
->>>>>>> 2707da25
 
         DijkstraAlgorithm dijkstraLarge = new DijkstraAlgorithm(3);
         int[] distances = dijkstraLarge.run(largeWeightGraph, 0);
 
-<<<<<<< HEAD
-        assertArrayEquals(new int[] { 0, 1000, 3000 }, distances);
-=======
         assertArrayEquals(new int[] {0, 1000, 3000}, distances);
->>>>>>> 2707da25
     }
 }