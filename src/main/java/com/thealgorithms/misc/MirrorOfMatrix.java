package com.thealgorithms.misc;

<<<<<<< HEAD
=======

>>>>>>> 6811cadb
// Problem Statement
/*
We have given an array of m x n (where m is the number of rows and n is the number of columns).
Print the new matrix in such a way that the new matrix is the mirror image of the original matrix.

The Original matrix is:   |   The Mirror matrix is:
1	2	3	              |   3	 2	 1
4	5	6	              |   6	 5	 4
7	8	9	              |   9	 8	 7

@author - Aman (https://github.com/Aman28801)
*/

public class MirrorOfMatrix {

    public static int[][] mirrorMatrix(int[][] originalMatrix) {
        if (originalMatrix == null || originalMatrix.length == 0) {
            // Handle invalid input
            return null;
        }

        int numRows = originalMatrix.length;
        int numCols = originalMatrix[0].length;

        int[][] mirroredMatrix = new int[numRows][numCols];

        for (int i = 0; i < numRows; i++) {
            for (int j = 0; j < numCols; j++) {
                // Copy elements from the original matrix in reverse order
                mirroredMatrix[i][j] = originalMatrix[i][numCols - 1 - j];
            }
        }

        return mirroredMatrix;
    }

    public static void main(String[] args) {
        int[][] originalMatrix = {
                {1, 2, 3},
                {4, 5, 6},
                {7, 8, 9}
        };

        int[][] mirroredMatrix = mirrorMatrix(originalMatrix);

        // Print the original and mirrored matrices
        System.out.println("Original Matrix:");
        printMatrix(originalMatrix);

        System.out.println("\nMirrored Matrix:");
        printMatrix(mirroredMatrix);
    }

    public static void printMatrix(int[][] matrix) {
        for (int[] row : matrix) {
            for (int num : row) {
                System.out.print(num + " ");
            }
            System.out.println();
        }
    }
}
<|MERGE_RESOLUTION|>--- conflicted
+++ resolved
@@ -1,9 +1,7 @@
 package com.thealgorithms.misc;
 
-<<<<<<< HEAD
-=======
+import java.util.Scanner;
 
->>>>>>> 6811cadb
 // Problem Statement
 /*
 We have given an array of m x n (where m is the number of rows and n is the number of columns).
@@ -17,52 +15,23 @@
 @author - Aman (https://github.com/Aman28801)
 */
 
-public class MirrorOfMatrix {
+public final class MirrorOfMatrix {
+    private MirrorOfMatrix() {
+    }
+    // Function Mirror that is used to mirror the Matrix
+    public static void Mirror(final int[][] arr) {
 
-    public static int[][] mirrorMatrix(int[][] originalMatrix) {
-        if (originalMatrix == null || originalMatrix.length == 0) {
-            // Handle invalid input
-            return null;
-        }
+        for (int i = 0; i < arr.length; i++) {
+            int li = 0;
+            int hi = arr[i].length - 1;
+            while (li < hi) {
+                int temp = arr[i][li];
+                arr[i][li] = arr[i][hi];
+                arr[i][hi] = temp;
 
-        int numRows = originalMatrix.length;
-        int numCols = originalMatrix[0].length;
-
-        int[][] mirroredMatrix = new int[numRows][numCols];
-
-        for (int i = 0; i < numRows; i++) {
-            for (int j = 0; j < numCols; j++) {
-                // Copy elements from the original matrix in reverse order
-                mirroredMatrix[i][j] = originalMatrix[i][numCols - 1 - j];
+                li++;
+                hi--;
             }
         }
-
-        return mirroredMatrix;
     }
-
-    public static void main(String[] args) {
-        int[][] originalMatrix = {
-                {1, 2, 3},
-                {4, 5, 6},
-                {7, 8, 9}
-        };
-
-        int[][] mirroredMatrix = mirrorMatrix(originalMatrix);
-
-        // Print the original and mirrored matrices
-        System.out.println("Original Matrix:");
-        printMatrix(originalMatrix);
-
-        System.out.println("\nMirrored Matrix:");
-        printMatrix(mirroredMatrix);
-    }
-
-    public static void printMatrix(int[][] matrix) {
-        for (int[] row : matrix) {
-            for (int num : row) {
-                System.out.print(num + " ");
-            }
-            System.out.println();
-        }
-    }
-}
+}