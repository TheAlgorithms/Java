package com.thealgorithms.sorts;

import static com.thealgorithms.sorts.SortUtils.*;

public class CircleSort implements SortAlgorithm {

    /* This method implements the circle sort
     * @param array The array to be sorted
     */
    @Override
    public <T extends Comparable<T>> T[] sort(T[] array) {
        int n = array.length;
<<<<<<< HEAD
        if (n == 0) {
            return array;
        }
        while (doSort(array, 0, n - 1))
            ;
=======
        while (doSort(array, 0, n - 1)) {
        }
>>>>>>> de18d0df
        return array;
    }

    /* This method implements the cyclic sort recursive version
     * @param array The array to be sorted
     * @param the left boundary of the part currently being sorted
     * @param the right boundary of the part currently being sorted
     */
    private <T extends Comparable<T>> Boolean doSort(T[] array, int left, int right) {
        boolean swapped = false;

        if (left == right) {
            return false;
        }

        int low = left;
        int high = right;

        while (low < high) {
            if (array[low].compareTo(array[high]) > 0) {
                swap(array, low, high);
                swapped = true;
            }
            low++;
            high--;
        }

        if (low == high && array[low].compareTo(array[high + 1]) > 0) {
            swap(array, low, high + 1);
            swapped = true;
        }

        int mid = left + (right - left) / 2;
        Boolean leftHalf = doSort(array, left, mid);
        Boolean rightHalf = doSort(array, mid + 1, right);

        return swapped || leftHalf || rightHalf;
    }
}<|MERGE_RESOLUTION|>--- conflicted
+++ resolved
@@ -10,16 +10,11 @@
     @Override
     public <T extends Comparable<T>> T[] sort(T[] array) {
         int n = array.length;
-<<<<<<< HEAD
         if (n == 0) {
             return array;
         }
-        while (doSort(array, 0, n - 1))
-            ;
-=======
         while (doSort(array, 0, n - 1)) {
         }
->>>>>>> de18d0df
         return array;
     }
 
