package com.thealgorithms.dynamicprogramming;

/**
 * Recursive Solution for 0-1 knapsack with memoization
 * This method is basically an extension to the recursive approach so that we
 * can overcome the problem of calculating redundant cases and thus increased
 * complexity. We can solve this problem by simply creating a 2-D array that can
 * store a particular state (n, w) if we get it the first time.
 */
public class KnapsackMemoization {

<<<<<<< HEAD
    int knapSack(int W, int[] wt, int[] val, int N) {

        // Declare the table dynamically
        int[][] dp = new int[N + 1][W + 1];
=======
    int knapSack(int capacity, int[] weights, int[] profits, int numOfItems) {

        // Declare the table dynamically
        int[][] dpTable = new int[numOfItems + 1][capacity + 1];
>>>>>>> 1ce90762

        // Loop to initially fill the table with -1
        for (int i = 0; i < numOfItems + 1; i++) {
            for (int j = 0; j < capacity + 1; j++) {
                dpTable[i][j] = -1;
            }
        }

        return solveKnapsackRecursive(capacity, weights, profits, numOfItems, dpTable);
    }

<<<<<<< HEAD
    // Returns the value of maximum profit using Recursive approach
    int knapSackRec(int W, int[] wt,
                    int[] val, int n,
                    int[][] dp) {
=======
    // Returns the value of maximum profit using recursive approach
    int solveKnapsackRecursive(int capacity, int[] weights,
            int[] profits, int numOfItems,
            int[][] dpTable) {
>>>>>>> 1ce90762

        // Base condition
        if (numOfItems == 0 || capacity == 0) {
            return 0;
        }

        if (dpTable[numOfItems][capacity] != -1) {
            return dpTable[numOfItems][capacity];
        }

        if (weights[numOfItems - 1] > capacity) {
            // Store the value of function call stack in table
            dpTable[numOfItems][capacity] = solveKnapsackRecursive(capacity, weights, profits, numOfItems - 1, dpTable);
            return dpTable[numOfItems][capacity];
        } else {
            // Return value of table after storing
            return dpTable[numOfItems][capacity] = Math.max((profits[numOfItems - 1] + solveKnapsackRecursive(capacity - weights[numOfItems - 1], weights, profits, numOfItems - 1, dpTable)),
                    solveKnapsackRecursive(capacity, weights, profits, numOfItems - 1, dpTable));
        }
    }
}<|MERGE_RESOLUTION|>--- conflicted
+++ resolved
@@ -9,17 +9,10 @@
  */
 public class KnapsackMemoization {
 
-<<<<<<< HEAD
-    int knapSack(int W, int[] wt, int[] val, int N) {
-
-        // Declare the table dynamically
-        int[][] dp = new int[N + 1][W + 1];
-=======
     int knapSack(int capacity, int[] weights, int[] profits, int numOfItems) {
 
         // Declare the table dynamically
         int[][] dpTable = new int[numOfItems + 1][capacity + 1];
->>>>>>> 1ce90762
 
         // Loop to initially fill the table with -1
         for (int i = 0; i < numOfItems + 1; i++) {
@@ -31,18 +24,10 @@
         return solveKnapsackRecursive(capacity, weights, profits, numOfItems, dpTable);
     }
 
-<<<<<<< HEAD
-    // Returns the value of maximum profit using Recursive approach
-    int knapSackRec(int W, int[] wt,
-                    int[] val, int n,
-                    int[][] dp) {
-=======
     // Returns the value of maximum profit using recursive approach
     int solveKnapsackRecursive(int capacity, int[] weights,
-            int[] profits, int numOfItems,
-            int[][] dpTable) {
->>>>>>> 1ce90762
-
+                               int[] profits, int numOfItems,
+                               int[][] dpTable) {
         // Base condition
         if (numOfItems == 0 || capacity == 0) {
             return 0;
