package com.thealgorithms.dynamicprogramming;
<<<<<<< HEAD

import java.util.Arrays;

=======
import java.util.Arrays;
>>>>>>> 9484c7ee
/**
 * @author Md Asif Joardar
 *
 * Description: The partition problem is a classic problem in computer science
 * that asks whether a given set can be partitioned into two subsets such that
 * the sum of elements in each subset is the same.
 *
 * Example:
 * Consider nums = {1, 2, 3}
 * We can split the array "nums" into two partitions, where each having a sum of 3.
 * nums1 = {1, 2}
 * nums2 = {3}
 *
 * The time complexity of the solution is O(n × sum) and requires O(n × sum) space
 */
public final class PartitionProblem {
    private PartitionProblem() {
    }

    /**
     * Test if a set of integers can be partitioned into two subsets such that the sum of elements
     * in each subset is the same.
     *
     * @param nums the array contains integers.
     * @return {@code true} if two subset exists, otherwise {@code false}.
     */
    public static boolean partition(int[] nums) {
        // calculate the sum of all the elements in the array
        int sum = Arrays.stream(nums).sum();

        // it will return true if the sum is even and the array can be divided into two
        // subarrays/subset with equal sum. and here i reuse the SubsetSum class from dynamic
        // programming section to check if there is exists a subsetsum into nums[] array same as the
        // given sum
        return (sum & 1) == 0 && SubsetSum.subsetSum(nums, sum / 2);
    }
}<|MERGE_RESOLUTION|>--- conflicted
+++ resolved
@@ -1,11 +1,5 @@
 package com.thealgorithms.dynamicprogramming;
-<<<<<<< HEAD
-
 import java.util.Arrays;
-
-=======
-import java.util.Arrays;
->>>>>>> 9484c7ee
 /**
  * @author Md Asif Joardar
  *
