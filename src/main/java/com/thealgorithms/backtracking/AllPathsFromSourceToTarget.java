--- conflicted
+++ resolved
@@ -4,31 +4,12 @@
 import java.util.List;
 
 /**
-<<<<<<< HEAD
- * To find all possible paths from source to destination. See
- * <a href="https://en.wikipedia.org/wiki/Shortest_path_problem">Wikipedia</a>
- * (Note: This algorithm finds all paths, not the shortest paths).
- */
-public final class AllPathsFromSourceToTarget {
-=======
  * Program description - To find all possible paths from source to destination
  * <a href="https://en.wikipedia.org/wiki/Shortest_path_problem">Wikipedia</a>
  *
  * @author <a href="https://github.com/siddhant2002">Siddhant Swarup Mallick</a>
  */
-public class AllPathsFromSourceToTarget {
-
-    // No. of vertices in graph
-    private final int v;
-
-    // To store the paths from source to destination
-    static List<List<Integer>> nm = new ArrayList<>();
-    // adjacency list
-    private ArrayList<Integer>[] adjList;
-
-    // Constructor
-    public AllPathsFromSourceToTarget(int vertices) {
->>>>>>> bf4fc3f9
+public final class AllPathsFromSourceToTarget {
 
     private final int vertexCount;
     private final List<List<Integer>> allPaths;
