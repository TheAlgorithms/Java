package com.thealgorithms.ciphers;

/**
 * This class is build to demonstrate the application of the DES-algorithm
 * (https://en.wikipedia.org/wiki/Data_Encryption_Standard) on a plain English message. The supplied
 * key must be in form of a 64 bit binary String.
 */
public class DES {

    private String key;
    private final String[] subKeys;

    private void sanitize(String key) {
        int length = key.length();
        if (length != 64) {
            throw new IllegalArgumentException("DES key must be supplied as a 64 character binary string");
        }
    }

    DES(String key) {
        sanitize(key);
        this.key = key;
        subKeys = getSubkeys(key);
    }

    public String getKey() {
        return this.key;
    }

    public void setKey(String key) {
        sanitize(key);
        this.key = key;
    }

    // Permutation table to convert initial 64-bit key to 56 bit key
    private static final int[] PC1 = {57, 49, 41, 33, 25, 17, 9, 1, 58, 50, 42, 34, 26, 18, 10, 2, 59, 51, 43, 35, 27, 19, 11, 3, 60, 52, 44, 36, 63, 55, 47, 39, 31, 23, 15, 7, 62, 54, 46, 38, 30, 22, 14, 6, 61, 53, 45, 37, 29, 21, 13, 5, 28, 20, 12, 4};

    // Lookup table used to shift the initial key, in order to generate the subkeys
    private static final int[] KEY_SHIFTS = {1, 1, 2, 2, 2, 2, 2, 2, 1, 2, 2, 2, 2, 2, 2, 1};

    // Table to convert the 56 bit subkeys to 48 bit subkeys
    private static final int[] PC2 = {14, 17, 11, 24, 1, 5, 3, 28, 15, 6, 21, 10, 23, 19, 12, 4, 26, 8, 16, 7, 27, 20, 13, 2, 41, 52, 31, 37, 47, 55, 30, 40, 51, 45, 33, 48, 44, 49, 39, 56, 34, 53, 46, 42, 50, 36, 29, 32};

    // Initial permutation of each 64 but message block
    private static final int[] IP = {58, 50, 42, 34, 26, 18, 10, 2, 60, 52, 44, 36, 28, 20, 12, 4, 62, 54, 46, 38, 30, 22, 14, 6, 64, 56, 48, 40, 32, 24, 16, 8, 57, 49, 41, 33, 25, 17, 9, 1, 59, 51, 43, 35, 27, 19, 11, 3, 61, 53, 45, 37, 29, 21, 13, 5, 63, 55, 47, 39, 31, 23, 15, 7};

    // Expansion table to convert right half of message blocks from 32 bits to 48 bits
    private static final int[] EXPANSION = {32, 1, 2, 3, 4, 5, 4, 5, 6, 7, 8, 9, 8, 9, 10, 11, 12, 13, 12, 13, 14, 15, 16, 17, 16, 17, 18, 19, 20, 21, 20, 21, 22, 23, 24, 25, 24, 25, 26, 27, 28, 29, 28, 29, 30, 31, 32, 1};

    // The eight substitution boxes are defined below
    private static final int[][] S1 = {{14, 4, 13, 1, 2, 15, 11, 8, 3, 10, 6, 12, 5, 9, 0, 7}, {0, 15, 7, 4, 14, 2, 13, 1, 10, 6, 12, 11, 9, 5, 3, 8}, {4, 1, 14, 8, 13, 6, 2, 11, 15, 12, 9, 7, 3, 10, 5, 0}, {15, 12, 8, 2, 4, 9, 1, 7, 5, 11, 3, 14, 10, 0, 6, 13}};

    private static final int[][] S2 = {{15, 1, 8, 14, 6, 11, 3, 4, 9, 7, 2, 13, 12, 0, 5, 10}, {3, 13, 4, 7, 15, 2, 8, 14, 12, 0, 1, 10, 6, 9, 11, 5}, {0, 14, 7, 11, 10, 4, 13, 1, 5, 8, 12, 6, 9, 3, 2, 15}, {13, 8, 10, 1, 3, 15, 4, 2, 11, 6, 7, 12, 0, 5, 14, 9}};

    private static final int[][] S3 = {{10, 0, 9, 14, 6, 3, 15, 5, 1, 13, 12, 7, 11, 4, 2, 8}, {13, 7, 0, 9, 3, 4, 6, 10, 2, 8, 5, 14, 12, 11, 15, 1}, {13, 6, 4, 9, 8, 15, 3, 0, 11, 1, 2, 12, 5, 10, 14, 7}, {1, 10, 13, 0, 6, 9, 8, 7, 4, 15, 14, 3, 11, 5, 2, 12}};

    private static final int[][] S4 = {{7, 13, 14, 3, 0, 6, 9, 10, 1, 2, 8, 5, 11, 12, 4, 15}, {13, 8, 11, 5, 6, 15, 0, 3, 4, 7, 2, 12, 1, 10, 14, 9}, {10, 6, 9, 0, 12, 11, 7, 13, 15, 1, 3, 14, 5, 2, 8, 4}, {3, 15, 0, 6, 10, 1, 13, 8, 9, 4, 5, 11, 12, 7, 2, 14}};

    private static final int[][] S5 = {{2, 12, 4, 1, 7, 10, 11, 6, 8, 5, 3, 15, 13, 0, 14, 9}, {14, 11, 2, 12, 4, 7, 13, 1, 5, 0, 15, 10, 3, 9, 8, 6}, {4, 2, 1, 11, 10, 13, 7, 8, 15, 9, 12, 5, 6, 3, 0, 14}, {11, 8, 12, 7, 1, 14, 2, 13, 6, 15, 0, 9, 10, 4, 5, 3}};

    private static final int[][] S6 = {{12, 1, 10, 15, 9, 2, 6, 8, 0, 13, 3, 4, 14, 7, 5, 11}, {10, 15, 4, 2, 7, 12, 9, 5, 6, 1, 13, 14, 0, 11, 3, 8}, {9, 14, 15, 5, 2, 8, 12, 3, 7, 0, 4, 10, 1, 13, 11, 6}, {4, 3, 2, 12, 9, 5, 15, 10, 11, 14, 1, 7, 6, 0, 8, 13}};

    private static final int[][] S7 = {{4, 11, 2, 14, 15, 0, 8, 13, 3, 12, 9, 7, 5, 10, 6, 1}, {13, 0, 11, 7, 4, 9, 1, 10, 14, 3, 5, 12, 2, 15, 8, 6}, {1, 4, 11, 13, 12, 3, 7, 14, 10, 15, 6, 8, 0, 5, 9, 2}, {6, 11, 13, 8, 1, 4, 10, 7, 9, 5, 0, 15, 14, 2, 3, 12}};

    private static final int[][] S8 = {{13, 2, 8, 4, 6, 15, 11, 1, 10, 9, 3, 14, 5, 0, 12, 7}, {1, 15, 13, 8, 10, 3, 7, 4, 12, 5, 6, 11, 0, 14, 9, 2}, {7, 11, 4, 1, 9, 12, 14, 2, 0, 6, 10, 13, 15, 3, 5, 8}, {2, 1, 14, 7, 4, 10, 8, 13, 15, 12, 9, 0, 3, 5, 6, 11}};

    private static final int[][][] S = {S1, S2, S3, S4, S5, S6, S7, S8};

    // Permutation table, used in the Feistel function post s-box usage
    static final int[] PERMUTATION = {16, 7, 20, 21, 29, 12, 28, 17, 1, 15, 23, 26, 5, 18, 31, 10, 2, 8, 24, 14, 32, 27, 3, 9, 19, 13, 30, 6, 22, 11, 4, 25};

    // Table used for final inversion of the message box after 16 rounds of Feistel Function
    static final int[] IP_INVERSE = {40, 8, 48, 16, 56, 24, 64, 32, 39, 7, 47, 15, 55, 23, 63, 31, 38, 6, 46, 14, 54, 22, 62, 30, 37, 5, 45, 13, 53, 21, 61, 29, 36, 4, 44, 12, 52, 20, 60, 28, 35, 3, 43, 11, 51, 19, 59, 27, 34, 2, 42, 10, 50, 18, 58, 26, 33, 1, 41, 9, 49, 17, 57, 25};

    private String[] getSubkeys(String originalKey) {
        StringBuilder permutedKey = new StringBuilder(); // Initial permutation of keys via pc1
        int i;
        int j;
        for (i = 0; i < 56; i++) {
            permutedKey.append(originalKey.charAt(PC1[i] - 1));
        }
        String[] subKeys = new String[16];
        String initialPermutedKey = permutedKey.toString();
        String c0 = initialPermutedKey.substring(0, 28);
        String d0 = initialPermutedKey.substring(28);

        // We will now operate on the left and right halves of the permutedKey
        for (i = 0; i < 16; i++) {
            String cN = c0.substring(KEY_SHIFTS[i]) + c0.substring(0, KEY_SHIFTS[i]);
            String dN = d0.substring(KEY_SHIFTS[i]) + d0.substring(0, KEY_SHIFTS[i]);
            subKeys[i] = cN + dN;
            c0 = cN; // Re-assign the values to create running permutation
            d0 = dN;
        }

        // Let us shrink the keys to 48 bits (well, characters here) using pc2
        for (i = 0; i < 16; i++) {
            String key = subKeys[i];
            permutedKey.setLength(0);
            for (j = 0; j < 48; j++) {
                permutedKey.append(key.charAt(PC2[j] - 1));
            }
            subKeys[i] = permutedKey.toString();
        }

        return subKeys;
    }

    private String xOR(String a, String b) {
        int i;
        int l = a.length();
        StringBuilder xor = new StringBuilder();
        for (i = 0; i < l; i++) {
            int firstBit = a.charAt(i) - 48; // 48 is '0' in ascii
            int secondBit = b.charAt(i) - 48;
            xor.append((firstBit ^ secondBit));
        }
        return xor.toString();
    }

    private String createPaddedString(String s, int desiredLength, char pad) {
        int i;
        int l = s.length();
        StringBuilder paddedString = new StringBuilder();
        int diff = desiredLength - l;
        for (i = 0; i < diff; i++) {
            paddedString.append(pad);
        }
        return paddedString.toString();
    }

    private String pad(String s, int desiredLength) {
        return createPaddedString(s, desiredLength, '0') + s;
    }

    private String padLast(String s, int desiredLength) {
        return s + createPaddedString(s, desiredLength, '\u0000');
    }

    private String feistel(String messageBlock, String key) {
        int i;
        StringBuilder expandedKey = new StringBuilder();
        for (i = 0; i < 48; i++) {
            expandedKey.append(messageBlock.charAt(EXPANSION[i] - 1));
        }
        String mixedKey = xOR(expandedKey.toString(), key);
        StringBuilder substitutedString = new StringBuilder();

        // Let us now use the s-boxes to transform each 6 bit (length here) block to 4 bits
        for (i = 0; i < 48; i += 6) {
            String block = mixedKey.substring(i, i + 6);
            int row = (block.charAt(0) - 48) * 2 + (block.charAt(5) - 48);
            int col = (block.charAt(1) - 48) * 8 + (block.charAt(2) - 48) * 4 + (block.charAt(3) - 48) * 2 + (block.charAt(4) - 48);
            String substitutedBlock = pad(Integer.toBinaryString(S[i / 6][row][col]), 4);
            substitutedString.append(substitutedBlock);
        }

        StringBuilder permutedString = new StringBuilder();
        for (i = 0; i < 32; i++) {
            permutedString.append(substitutedString.charAt(PERMUTATION[i] - 1));
        }

        return permutedString.toString();
    }

    private String encryptBlock(String message, String[] keys) {
        StringBuilder permutedMessage = new StringBuilder();
        int i;
        for (i = 0; i < 64; i++) {
            permutedMessage.append(message.charAt(IP[i] - 1));
        }
        String e0 = permutedMessage.substring(0, 32);
        String f0 = permutedMessage.substring(32);

        // Iterate 16 times
        for (i = 0; i < 16; i++) {
<<<<<<< HEAD
            String eN = f0; // Previous Right block
            String fN = xOR(e0, feistel(f0, keys[i]));
            e0 = eN;
            f0 = fN;
=======
            String Ln = R0; // Previous Right block
            String Rn = xOR(L0, feistel(R0, keys[i]));
            L0 = Ln;
            R0 = Rn;
>>>>>>> 81cb09b1
        }

        String combinedBlock = f0 + e0; // Reverse the 16th block
        permutedMessage.setLength(0);
        for (i = 0; i < 64; i++) {
            permutedMessage.append(combinedBlock.charAt(IP_INVERSE[i] - 1));
        }
        return permutedMessage.toString();
    }

    // To decode, we follow the same process as encoding, but with reversed keys
    private String decryptBlock(String message, String[] keys) {
        String[] reversedKeys = new String[keys.length];
        for (int i = 0; i < keys.length; i++) {
            reversedKeys[i] = keys[keys.length - i - 1];
        }
        return encryptBlock(message, reversedKeys);
    }

    /**
     * @param message Message to be encrypted
     * @return The encrypted message, as a binary string
     */
    public String encrypt(String message) {
        StringBuilder encryptedMessage = new StringBuilder();
        int l = message.length();
        int i;
        int j;
        if (l % 8 != 0) {
            int desiredLength = (l / 8 + 1) * 8;
            l = desiredLength;
            message = padLast(message, desiredLength);
        }

        for (i = 0; i < l; i += 8) {
            String block = message.substring(i, i + 8);
            StringBuilder bitBlock = new StringBuilder();
            byte[] bytes = block.getBytes();
            for (j = 0; j < 8; j++) {
                bitBlock.append(pad(Integer.toBinaryString(bytes[j]), 8));
            }
            encryptedMessage.append(encryptBlock(bitBlock.toString(), subKeys));
        }
        return encryptedMessage.toString();
    }

    /**
     * @param message The encrypted string. Expects it to be a multiple of 64 bits, in binary format
     * @return The decrypted String, in plain English
     */
    public String decrypt(String message) {
        StringBuilder decryptedMessage = new StringBuilder();
        int l = message.length();
        int i;
        int j;
        if (l % 64 != 0) {
            throw new IllegalArgumentException("Encrypted message should be a multiple of 64 characters in length");
        }
        for (i = 0; i < l; i += 64) {
            String block = message.substring(i, i + 64);
            String result = decryptBlock(block, subKeys);
            byte[] res = new byte[8];
            for (j = 0; j < 64; j += 8) {
                res[j / 8] = (byte) Integer.parseInt(result.substring(j, j + 8), 2);
            }
            decryptedMessage.append(new String(res));
        }
        return decryptedMessage.toString().replace("\0", ""); // Get rid of the null bytes used for padding
    }
}<|MERGE_RESOLUTION|>--- conflicted
+++ resolved
@@ -174,17 +174,10 @@
 
         // Iterate 16 times
         for (i = 0; i < 16; i++) {
-<<<<<<< HEAD
             String eN = f0; // Previous Right block
             String fN = xOR(e0, feistel(f0, keys[i]));
             e0 = eN;
             f0 = fN;
-=======
-            String Ln = R0; // Previous Right block
-            String Rn = xOR(L0, feistel(R0, keys[i]));
-            L0 = Ln;
-            R0 = Rn;
->>>>>>> 81cb09b1
         }
 
         String combinedBlock = f0 + e0; // Reverse the 16th block
