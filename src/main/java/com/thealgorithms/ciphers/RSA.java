package com.thealgorithms.ciphers;

import java.math.BigInteger;
import java.security.SecureRandom;

/**
 * @author Nguyen Duy Tiep on 23-Oct-17.
 */
public class RSA {

    private BigInteger modulus;
    private BigInteger privateKey;
    private BigInteger publicKey;

    public RSA(int bits) {
        generateKeys(bits);
    }

    /**
     * @return encrypted message
     */
    public synchronized String encrypt(String message) {
        return (new BigInteger(message.getBytes())).modPow(publicKey, modulus)
            .toString();
    }

    /**
     * @return encrypted message as big integer
     */
    public synchronized BigInteger encrypt(BigInteger message) {
        return message.modPow(publicKey, modulus);
    }

    /**
     * @return plain message
     */
    public synchronized String decrypt(String encryptedMessage) {
        return new String(
            (new BigInteger(encryptedMessage)).modPow(privateKey, modulus)
                .toByteArray()
        );
    }

    /**
     * @return plain message as big integer
     */
    public synchronized BigInteger decrypt(BigInteger encryptedMessage) {
        return encryptedMessage.modPow(privateKey, modulus);
    }

    /**
     * Generate a new public and private key set.
     */
    public synchronized void generateKeys(int bits) {
        SecureRandom r = new SecureRandom();
        BigInteger p = new BigInteger(bits / 2, 100, r);
        BigInteger q = new BigInteger(bits / 2, 100, r);
        modulus = p.multiply(q);

        BigInteger m =
            (p.subtract(BigInteger.ONE)).multiply(q.subtract(BigInteger.ONE));

<<<<<<< HEAD
        publicKey = BigInteger.valueOf(3);

        while (m.gcd(publicKey).intValue() > 1) {
            publicKey = publicKey.add(BigInteger.TWO);
=======
        publicKey = BigInteger.valueOf(3L);

        while (m.gcd(publicKey).intValue() > 1) {
            publicKey = publicKey.add(BigInteger.valueOf(2L));
>>>>>>> b46bf0d9
        }

        privateKey = publicKey.modInverse(m);
    }
}<|MERGE_RESOLUTION|>--- conflicted
+++ resolved
@@ -60,17 +60,10 @@
         BigInteger m =
             (p.subtract(BigInteger.ONE)).multiply(q.subtract(BigInteger.ONE));
 
-<<<<<<< HEAD
-        publicKey = BigInteger.valueOf(3);
+        publicKey = BigInteger.valueOf(3L);
 
         while (m.gcd(publicKey).intValue() > 1) {
             publicKey = publicKey.add(BigInteger.TWO);
-=======
-        publicKey = BigInteger.valueOf(3L);
-
-        while (m.gcd(publicKey).intValue() > 1) {
-            publicKey = publicKey.add(BigInteger.valueOf(2L));
->>>>>>> b46bf0d9
         }
 
         privateKey = publicKey.modInverse(m);
