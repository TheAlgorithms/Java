--- conflicted
+++ resolved
@@ -1,14 +1,10 @@
 package com.thealgorithms.ciphers;
 
-<<<<<<< HEAD
+import java.security.InvalidKeyException;
+import java.security.NoSuchAlgorithmException;
 import javax.crypto.*;
 import javax.crypto.spec.GCMParameterSpec;
 import java.security.InvalidAlgorithmParameterException;
-=======
->>>>>>> ddcb5cfe
-import java.security.InvalidKeyException;
-import java.security.NoSuchAlgorithmException;
-import javax.crypto.*;
 
 /**
  * This example program shows how AES encryption and decryption can be done in
@@ -80,12 +76,8 @@
      * @return plainText
      */
     public static String decryptText(byte[] byteCipherText, SecretKey secKey)
-<<<<<<< HEAD
             throws NoSuchAlgorithmException, NoSuchPaddingException, InvalidKeyException,
             IllegalBlockSizeException, BadPaddingException, InvalidAlgorithmParameterException {
-=======
-        throws NoSuchAlgorithmException, NoSuchPaddingException, InvalidKeyException, IllegalBlockSizeException, BadPaddingException {
->>>>>>> ddcb5cfe
         // AES defaults to AES/ECB/PKCS5Padding in Java 7
         Cipher decryptionCipher = Cipher.getInstance("AES/GCM/NoPadding");
         GCMParameterSpec gcmParameterSpec = new GCMParameterSpec(128, aesCipher.getIV());
