--- conflicted
+++ resolved
@@ -143,16 +143,10 @@
     }
 
     /**
-<<<<<<< HEAD
-     * @param o
-     * @return true if the keys on both elements are identical and the
-     * additional info objects are identical.
-=======
      * Compares this heap element to another object for equality.
      *
      * @param o the object to compare with
      * @return true if the keys and additional information are identical, false otherwise
->>>>>>> f5bc2c80
      */
     @Override
     public boolean equals(Object o) {
