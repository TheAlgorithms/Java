package com.thealgorithms.datastructures.bloomfilter;

import java.util.Arrays;
import java.util.BitSet;

/**
 * A generic BloomFilter implementation for probabilistic membership checking.
 * <p>
 * Bloom filters are space-efficient data structures that provide a fast way to
 * test whether an
 * element is a member of a set. They may produce false positives, indicating an
 * element is
 * in the set when it is not, but they will never produce false negatives.
 * </p>
 *
 * @param <T> The type of elements to be stored in the Bloom filter.
 */
@SuppressWarnings("rawtypes")
public class BloomFilter<T> {

    private final int numberOfHashFunctions;
    private final BitSet bitArray;
    private final Hash<T>[] hashFunctions;

    /**
     * Constructs a BloomFilter with a specified number of hash functions and bit
     * array size.
     *
     * @param numberOfHashFunctions the number of hash functions to use
     * @param bitArraySize          the size of the bit array, which determines the
     *                              capacity of the filter
     * @throws IllegalArgumentException if numberOfHashFunctions or bitArraySize is
     *                                  less than 1
     */
    @SuppressWarnings("unchecked")
    public BloomFilter(int numberOfHashFunctions, int bitArraySize) {
        if (numberOfHashFunctions < 1 || bitArraySize < 1) {
            throw new IllegalArgumentException("Number of hash functions and bit array size must be greater than 0");
        }
        this.numberOfHashFunctions = numberOfHashFunctions;
        this.bitArray = new BitSet(bitArraySize);
        this.hashFunctions = new Hash[numberOfHashFunctions];
        initializeHashFunctions();
    }

    /**
     * Initializes the hash functions with unique indices to ensure different
     * hashing.
     */
    private void initializeHashFunctions() {
        for (int i = 0; i < numberOfHashFunctions; i++) {
            hashFunctions[i] = new Hash<>(i);
        }
    }

    /**
     * Inserts an element into the Bloom filter.
     * <p>
     * This method hashes the element using all defined hash functions and sets the
     * corresponding
     * bits in the bit array.
     * </p>
     *
     * @param key the element to insert into the Bloom filter
     */
    public void insert(T key) {
        for (Hash<T> hash : hashFunctions) {
            int position = Math.abs(hash.compute(key) % bitArray.size());
            bitArray.set(position);
        }
    }

    /**
     * Checks if an element might be in the Bloom filter.
     * <p>
     * This method checks the bits at the positions computed by each hash function.
     * If any of these
     * bits are not set, the element is definitely not in the filter. If all bits
     * are set, the element
     * might be in the filter.
     * </p>
     *
     * @param key the element to check for membership in the Bloom filter
     * @return {@code true} if the element might be in the Bloom filter,
     *         {@code false} if it is definitely not
     */
    public boolean contains(T key) {
        for (Hash<T> hash : hashFunctions) {
            int position = Math.abs(hash.compute(key) % bitArray.size());
            if (!bitArray.get(position)) {
                return false;
            }
        }
        return true;
    }

    /**
     * Inner class representing a hash function used by the Bloom filter.
     * <p>
     * Each instance of this class represents a different hash function based on its
     * index.
     * </p>
     *
     * @param <T> The type of elements to be hashed.
     */
    private static class Hash<T> {

        private final int index;

        /**
         * Constructs a Hash function with a specified index.
         *
         * @param index the index of this hash function, used to create a unique hash
         */
        Hash(int index) {
            this.index = index;
        }

        /**
         * Computes the hash of the given key.
         * <p>
         * The hash value is calculated by multiplying the index of the hash function
         * with the ASCII sum of the string representation of the key.
         * </p>
         *
         * @param key the element to hash
         * @return the computed hash value
         */
        public int compute(T key) {
<<<<<<< HEAD
            return index * asciiString(objectToString(key));
        }

        /**
         * Converts the key to a string suitable for hashing. Handles arrays properly.
         */
        private String objectToString(Object key) {
            if (key == null) {
                return "null";
            }
            Class<?> clazz = key.getClass();
            if (clazz.isArray()) {
                if (clazz == byte[].class) {
                    return java.util.Arrays.toString((byte[]) key);
                }
                if (clazz == short[].class) {
                    return java.util.Arrays.toString((short[]) key);
                }
                if (clazz == int[].class) {
                    return java.util.Arrays.toString((int[]) key);
                }
                if (clazz == long[].class) {
                    return java.util.Arrays.toString((long[]) key);
                }
                if (clazz == char[].class) {
                    return java.util.Arrays.toString((char[]) key);
                }
                if (clazz == float[].class) {
                    return java.util.Arrays.toString((float[]) key);
                }
                if (clazz == double[].class) {
                    return java.util.Arrays.toString((double[]) key);
                }
                if (clazz == boolean[].class) {
                    return java.util.Arrays.toString((boolean[]) key);
                }
                // For object arrays or multi-dimensional arrays
                return java.util.Arrays.deepToString((Object[]) key);
            }
            return String.valueOf(key);
=======
            return index * contentHash(key);
>>>>>>> 89303690
        }

        /**
         * Computes the ASCII value sum of the characters in a string.
         * <p>
         * This method iterates through each character of the string and accumulates
         * their ASCII values to produce a single integer value.
         * </p>
         *
         * @param word the string to compute
         * @return the sum of ASCII values of the characters in the string
         */
        private int asciiString(String word) {
            int sum = 0;
            for (char c : word.toCharArray()) {
                sum += c;
            }
            return sum;
        }

        /**
         * Computes a content-based hash for arrays; falls back to ASCII-sum of String value otherwise.
         */
        private int contentHash(Object key) {
            if (key instanceof int[]) {
                return Arrays.hashCode((int[]) key);
            } else if (key instanceof long[]) {
                return Arrays.hashCode((long[]) key);
            } else if (key instanceof byte[]) {
                return Arrays.hashCode((byte[]) key);
            } else if (key instanceof short[]) {
                return Arrays.hashCode((short[]) key);
            } else if (key instanceof char[]) {
                return Arrays.hashCode((char[]) key);
            } else if (key instanceof boolean[]) {
                return Arrays.hashCode((boolean[]) key);
            } else if (key instanceof float[]) {
                return Arrays.hashCode((float[]) key);
            } else if (key instanceof double[]) {
                return Arrays.hashCode((double[]) key);
            } else if (key instanceof Object[]) {
                return Arrays.deepHashCode((Object[]) key);
            }
            return asciiString(String.valueOf(key));
        }
    }
}<|MERGE_RESOLUTION|>--- conflicted
+++ resolved
@@ -127,50 +127,7 @@
          * @return the computed hash value
          */
         public int compute(T key) {
-<<<<<<< HEAD
-            return index * asciiString(objectToString(key));
-        }
-
-        /**
-         * Converts the key to a string suitable for hashing. Handles arrays properly.
-         */
-        private String objectToString(Object key) {
-            if (key == null) {
-                return "null";
-            }
-            Class<?> clazz = key.getClass();
-            if (clazz.isArray()) {
-                if (clazz == byte[].class) {
-                    return java.util.Arrays.toString((byte[]) key);
-                }
-                if (clazz == short[].class) {
-                    return java.util.Arrays.toString((short[]) key);
-                }
-                if (clazz == int[].class) {
-                    return java.util.Arrays.toString((int[]) key);
-                }
-                if (clazz == long[].class) {
-                    return java.util.Arrays.toString((long[]) key);
-                }
-                if (clazz == char[].class) {
-                    return java.util.Arrays.toString((char[]) key);
-                }
-                if (clazz == float[].class) {
-                    return java.util.Arrays.toString((float[]) key);
-                }
-                if (clazz == double[].class) {
-                    return java.util.Arrays.toString((double[]) key);
-                }
-                if (clazz == boolean[].class) {
-                    return java.util.Arrays.toString((boolean[]) key);
-                }
-                // For object arrays or multi-dimensional arrays
-                return java.util.Arrays.deepToString((Object[]) key);
-            }
-            return String.valueOf(key);
-=======
             return index * contentHash(key);
->>>>>>> 89303690
         }
 
         /**
