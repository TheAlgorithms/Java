package com.thealgorithms.datastructures.bloomfilter;

<<<<<<< HEAD
import java.lang.reflect.Array;
=======
>>>>>>> 55da3b9e
import java.util.Arrays;
import java.util.BitSet;

/**
 * A generic BloomFilter implementation for probabilistic membership checking.
 * <p>
 * Bloom filters are space-efficient data structures that provide a fast way to
 * test whether an
 * element is a member of a set. They may produce false positives, indicating an
 * element is
 * in the set when it is not, but they will never produce false negatives.
 * </p>
 *
 * @param <T> The type of elements to be stored in the Bloom filter.
 */
@SuppressWarnings("rawtypes")
public class BloomFilter<T> {

    private final int numberOfHashFunctions;
    private final BitSet bitArray;
    private final Hash<T>[] hashFunctions;

    /**
     * Constructs a BloomFilter with a specified number of hash functions and bit
     * array size.
     *
     * @param numberOfHashFunctions the number of hash functions to use
     * @param bitArraySize          the size of the bit array, which determines the
     *                              capacity of the filter
     * @throws IllegalArgumentException if numberOfHashFunctions or bitArraySize is
     *                                  less than 1
     */
    @SuppressWarnings("unchecked")
    public BloomFilter(int numberOfHashFunctions, int bitArraySize) {
        if (numberOfHashFunctions < 1 || bitArraySize < 1) {
            throw new IllegalArgumentException("Number of hash functions and bit array size must be greater than 0");
        }
        this.numberOfHashFunctions = numberOfHashFunctions;
        this.bitArray = new BitSet(bitArraySize);
        this.hashFunctions = new Hash[numberOfHashFunctions];
        initializeHashFunctions();
    }

    /**
     * Initializes the hash functions with unique indices to ensure different
     * hashing.
     */
    private void initializeHashFunctions() {
        for (int i = 0; i < numberOfHashFunctions; i++) {
            hashFunctions[i] = new Hash<>(i);
        }
    }

    /**
     * Inserts an element into the Bloom filter.
     * <p>
     * This method hashes the element using all defined hash functions and sets the
     * corresponding
     * bits in the bit array.
     * </p>
     *
     * @param key the element to insert into the Bloom filter
     */
    public void insert(T key) {
        for (Hash<T> hash : hashFunctions) {
            int position = Math.abs(hash.compute(key) % bitArray.size());
            bitArray.set(position);
        }
    }

    /**
     * Checks if an element might be in the Bloom filter.
     * <p>
     * This method checks the bits at the positions computed by each hash function.
     * If any of these
     * bits are not set, the element is definitely not in the filter. If all bits
     * are set, the element
     * might be in the filter.
     * </p>
     *
     * @param key the element to check for membership in the Bloom filter
     * @return {@code true} if the element might be in the Bloom filter,
     *         {@code false} if it is definitely not
     */
    public boolean contains(T key) {
        for (Hash<T> hash : hashFunctions) {
            int position = Math.abs(hash.compute(key) % bitArray.size());
            if (!bitArray.get(position)) {
                return false;
            }
        }
        return true;
    }

    /**
     * Inner class representing a hash function used by the Bloom filter.
     * <p>
     * Each instance of this class represents a different hash function based on its
     * index.
     * </p>
     *
     * @param <T> The type of elements to be hashed.
     */
    private static class Hash<T> {

        private final int index;

        /**
         * Constructs a Hash function with a specified index.
         *
         * @param index the index of this hash function, used to create a unique hash
         */
        Hash(int index) {
            this.index = index;
        }

        /**
         * Computes the hash of the given key.
         * <p>
         * The hash value is calculated by multiplying the index of the hash function
         * with the ASCII sum of the string representation of the key.
         * </p>
         *
         * @param key the element to hash
         * @return the computed hash value
         */
        public int compute(T key) {
<<<<<<< HEAD
            return index*contentHash(key);
=======
            return index * contentHash(key);
>>>>>>> 55da3b9e
        }

        /**
         * Computes the ASCII value sum of the characters in a string.
         * <p>
         * This method iterates through each character of the string and accumulates
         * their ASCII values to produce a single integer value.
         * </p>
         *
         * @param word the string to compute
         * @return the sum of ASCII values of the characters in the string
         */
        private int asciiString(String word) {
            int sum = 0;
            for (char c : word.toCharArray()) {
                sum += c;
            }
            return sum;
        }
<<<<<<< HEAD
=======

>>>>>>> 55da3b9e
        /**
         * Computes a content-based hash for arrays; falls back to ASCII-sum of String value otherwise.
         */
        private int contentHash(Object key) {
<<<<<<< HEAD
            String keyString;
            if (key != null && key.getClass().isArray()) {
                if (key instanceof Object[] objects) {
                    keyString = Arrays.deepToString(objects);
                }
                else {
                    int length = Array.getLength(key);
                    StringBuilder sb = new StringBuilder("[");
                    for (int i = 0; i < length; i++) {
                        sb.append(Array.get(key, i));
                        if (i < length - 1) {
                            sb.append(", ");
                        }
                    }
                    sb.append("]");
                    keyString = sb.toString();
                }
            } else {
                keyString = String.valueOf(key);
            }
            return asciiString(String.valueOf(keyString));
=======
            if (key instanceof int[]) {
                return Arrays.hashCode((int[]) key);
            } else if (key instanceof long[]) {
                return Arrays.hashCode((long[]) key);
            } else if (key instanceof byte[]) {
                return Arrays.hashCode((byte[]) key);
            } else if (key instanceof short[]) {
                return Arrays.hashCode((short[]) key);
            } else if (key instanceof char[]) {
                return Arrays.hashCode((char[]) key);
            } else if (key instanceof boolean[]) {
                return Arrays.hashCode((boolean[]) key);
            } else if (key instanceof float[]) {
                return Arrays.hashCode((float[]) key);
            } else if (key instanceof double[]) {
                return Arrays.hashCode((double[]) key);
            } else if (key instanceof Object[]) {
                return Arrays.deepHashCode((Object[]) key);
            }
            return asciiString(String.valueOf(key));
>>>>>>> 55da3b9e
        }
    }
}<|MERGE_RESOLUTION|>--- conflicted
+++ resolved
@@ -1,9 +1,6 @@
 package com.thealgorithms.datastructures.bloomfilter;
 
-<<<<<<< HEAD
 import java.lang.reflect.Array;
-=======
->>>>>>> 55da3b9e
 import java.util.Arrays;
 import java.util.BitSet;
 
@@ -131,11 +128,7 @@
          * @return the computed hash value
          */
         public int compute(T key) {
-<<<<<<< HEAD
             return index*contentHash(key);
-=======
-            return index * contentHash(key);
->>>>>>> 55da3b9e
         }
 
         /**
@@ -155,15 +148,10 @@
             }
             return sum;
         }
-<<<<<<< HEAD
-=======
-
->>>>>>> 55da3b9e
         /**
          * Computes a content-based hash for arrays; falls back to ASCII-sum of String value otherwise.
          */
         private int contentHash(Object key) {
-<<<<<<< HEAD
             String keyString;
             if (key != null && key.getClass().isArray()) {
                 if (key instanceof Object[] objects) {
@@ -185,28 +173,6 @@
                 keyString = String.valueOf(key);
             }
             return asciiString(String.valueOf(keyString));
-=======
-            if (key instanceof int[]) {
-                return Arrays.hashCode((int[]) key);
-            } else if (key instanceof long[]) {
-                return Arrays.hashCode((long[]) key);
-            } else if (key instanceof byte[]) {
-                return Arrays.hashCode((byte[]) key);
-            } else if (key instanceof short[]) {
-                return Arrays.hashCode((short[]) key);
-            } else if (key instanceof char[]) {
-                return Arrays.hashCode((char[]) key);
-            } else if (key instanceof boolean[]) {
-                return Arrays.hashCode((boolean[]) key);
-            } else if (key instanceof float[]) {
-                return Arrays.hashCode((float[]) key);
-            } else if (key instanceof double[]) {
-                return Arrays.hashCode((double[]) key);
-            } else if (key instanceof Object[]) {
-                return Arrays.deepHashCode((Object[]) key);
-            }
-            return asciiString(String.valueOf(key));
->>>>>>> 55da3b9e
         }
     }
 }