--- conflicted
+++ resolved
@@ -57,7 +57,6 @@
     }
 
     /**
-<<<<<<< HEAD
      * Swaps nodes of two given values a and b.
   *
      */
@@ -104,9 +103,8 @@
         currentA.next = currentB.next;
         currentB.next = temp;
     }
-    /**
-=======
->>>>>>> 7d5de041
+
+    /**
      * Reverse a singly linked list from a given node till the end
      *
      */
