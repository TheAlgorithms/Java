--- conflicted
+++ resolved
@@ -44,10 +44,6 @@
         }
         String res = String.join(",", seq);
         System.out.print(res + "\n");
-<<<<<<< HEAD
-        return res; 
-=======
->>>>>>> 08374248
     }
 
     // Driver code
