package com.thealgorithms.maths;

 /**
  * https://en.wikipedia.org/wiki/Leonardo_number
  */
public class LeonardoNumber {

    /**
     * Calculate nth Leonardo Number (1, 1, 3, 5, 9, 15, 25, 41, 67, 109, 177, ...)
     *
     * @param n the index of Leonardo Number to calculate
     * @return nth number of Leonardo sequences
     */
    public static int leonardoNumber(int n) {
        if (n < 0) {
            throw new ArithmeticException();
        }
        if (n == 0 || n == 1) {
            return 1;
        }
        return (leonardoNumber(n - 1) + leonardoNumber(n - 2) + 1);
    }
<<<<<<< HEAD

    public static void main(String[] args) {
        for (int i = 0; i < 20; i++) {
            System.out.print(leonardoNumber(i) + " ");
        }
    }
=======
>>>>>>> 7779c18e
}<|MERGE_RESOLUTION|>--- conflicted
+++ resolved
@@ -20,13 +20,4 @@
         }
         return (leonardoNumber(n - 1) + leonardoNumber(n - 2) + 1);
     }
-<<<<<<< HEAD
-
-    public static void main(String[] args) {
-        for (int i = 0; i < 20; i++) {
-            System.out.print(leonardoNumber(i) + " ");
-        }
-    }
-=======
->>>>>>> 7779c18e
 }