--- conflicted
+++ resolved
@@ -39,25 +39,4 @@
 
         return true;
     }
-<<<<<<< HEAD
-=======
-
-    /**
-     * Method to check if number is Dudeney Number or Not 1) Input - Enter a
-     * Number: 512 Output - It is a Dudeney Number. 2) Input - Enter a Number:
-     * 125 Output - It is not a Dudeney Number.
-     */
-    public static void main(String args[]) throws IOException {
-        BufferedReader br = new BufferedReader(
-            new InputStreamReader(System.in)
-        );
-        System.out.println("Enter a Number: ");
-        int n = Integer.parseInt(br.readLine());
-        if (isDudeney(n)) {
-            System.out.println("It is a Dudeney Number.");
-        } else {
-            System.out.println("It is not a Dudeney Number.");
-        }
-    }
->>>>>>> 8661d072
 }