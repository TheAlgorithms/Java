--- conflicted
+++ resolved
@@ -16,9 +16,9 @@
  * be changed according to the user preference.
  */
 
+
 public class SquareRootWithNewtonRaphsonMethod {
 
-<<<<<<< HEAD
     public static void main(String[] args) {
         Scanner sc =new Scanner(System.in);
         System.out.println("enter the number");
@@ -28,15 +28,14 @@
     }
 
     public static double squareRoot (int n) {
-=======
-    public static double squareRoot(int n) {
-        double x = n; //initially taking a guess that x = n.
-        double root = 0.5 * (x + n / x); //applying Newton-Raphson Method.
->>>>>>> e96f567b
 
-        while (Math.abs(root - x) > 0.0000001) { //root - x = error and error < 0.0000001, 0.0000001 is the precision value taken over here.
-            x = root; //decreasing the value of x to root, i.e. decreasing the guess.
-            root = 0.5 * (x + n / x);
+        double x = n;                         //initially taking a guess that x = n.
+        double root = 0.5 * (x + n/x);        //applying Newton-Raphson Method.
+
+        while (Math.abs(root - x) > 0.0000001) {      //root - x = error and error < 0.0000001, 0.0000001 is the precision value taken over here.
+
+            x = root;                         //decreasing the value of x to root, i.e. decreasing the guess.
+            root = 0.5 * (x + n/x);
         }
 
         return root;
