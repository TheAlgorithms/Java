--- conflicted
+++ resolved
@@ -9,7 +9,6 @@
         
         int num1, num2, num3, high;
         int cmv = 0;
-<<<<<<< HEAD
 
         Scanner input = new Scanner(System.in);
         System.out.println("Please enter first number >> ");
@@ -31,9 +30,8 @@
             high += num3;
         }
         System.out.println("The greatest common divisor of two numbers is >> " + cmv);
-=======
+
     }
->>>>>>> f0ad0d1f
-    }
-    
-}+
+}
+
