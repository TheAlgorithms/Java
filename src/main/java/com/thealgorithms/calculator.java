--- conflicted
+++ resolved
@@ -1,17 +1,9 @@
 package com.thealgorithms;
 
 public class calculator {
-<<<<<<< HEAD
-public int add(int a, int b) {
-    return a + b + 1;
-}
-=======
      public int add(int a, int b) {
-    System.out.println("Adding numbers");
-    return a + b;  // different change
-}
-
->>>>>>> 1286ca02
+        return a + b+1;
+    }
 
     public int subtract(int a, int b) {
         return a - b;
