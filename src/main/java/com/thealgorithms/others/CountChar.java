--- conflicted
+++ resolved
@@ -1,29 +1,17 @@
 package com.thealgorithms.others;
 
-import java.util.Scanner;
+import org.junit.jupiter.api.Test;
 
-public class CountChar {
+import static org.junit.jupiter.api.Assertions.*;
 
-<<<<<<< HEAD
-=======
-    public static void main(String[] args) {
-        Scanner input = new Scanner(System.in);
-        System.out.print("Enter your text: ");
-        String str = input.nextLine();
-        input.close();
-        System.out.println(
-            "There are " + CountCharacters(str) + " characters."
-        );
+class CountCharTest {
+
+    @Test
+    void testCountCharacters(){
+        String input = "12345";
+        int expectedValue = 5;
+
+        assertEquals(expectedValue, CountChar.CountCharacters(input));
     }
 
->>>>>>> 911b9847
-    /**
-     * Count non space character in string
-     *
-     * @param str String to count the characters
-     * @return number of character in the specified string
-     */
-    public static int CountCharacters(String str) {
-        return str.replaceAll("\\s", "").length();
-    }
 }