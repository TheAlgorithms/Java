package Others;

import java.util.EmptyStackException;
import java.util.LinkedList;
import java.util.Queue;

/**
 * This implements Stack using single Queue.
 *
 * <p>Big O Runtime: insert(): O(n) remove(): O(1) amortized isEmpty(): O(1)
 *
 * <p>A stack data structure functions the same as a real world stack. The elements that are added
 * last are the first to be removed. New elements are added to the top of the stack.
 *
 * @author munikatoch (https://www.github.com/munikatoch)
 */

/**
 * References - 1.
 * https://docs.oracle.com/en/java/javase/11/docs/api/java.base/java/util/Stack.html
 * 2. https://leetcode.com/problems/implement-stack-using-queues/solution/
 */
public class StackUsingQueue {

    // Queue that will keep track of elements inserted and removed
    private Queue<Integer> queue;

    // Init Queue
    public StackUsingQueue() {
        queue = new LinkedList<>();
    }

<<<<<<< HEAD
  /**
   * Inserts an item onto the top of the stack.
   *
   * @param item - The item to be added onto top of the stack
   */
  public void push(int item) {
    queue.add(item);
    int size = queue.size();
    while (size > 1) {
      queue.add(queue.remove());
      size--;
=======
    /**
     *
     * Inserts an item onto the top of the stack.
     *
     * @param item - The item to be added onto top of the stack
     */
    public void push(int item) {
        queue.add(item);
        int size = queue.size();
        while (size > 1) {
            queue.add(queue.remove());
            size--;
        }
>>>>>>> 3b9115c8
    }

    /**
     * Removes the item at the top of the stack and returns that item as the value
     * of this function.
     *
     * @return The item at the top of the stack
     * @throws EmptyStackException - If stack is empty
     */
    public int pop() {
        if (!queue.isEmpty()) {
            return queue.remove();
        }
        throw new EmptyStackException();
    }

    /**
     * Looks at the item at the top of the stack without removing it from the stack.
     *
     * @return The item at the top of the stack
     * @throws EmptyStackException - If stack is empty
     */
    public int peek() {
        if (!queue.isEmpty()) {
            return queue.peek();
        }
        throw new EmptyStackException();
    }

    /**
     * Tests if this stack is empty.
     *
     * @return true if and only if this stack contains no items; false otherwise
     */
    public boolean empty() {
        return queue.isEmpty();
    }

    /**
     * Returns the number of items in the stack.
     *
     * @return The number of items in the stack
     */
    public int size() {
        return queue.size();
    }

<<<<<<< HEAD
  /**
   * Main method.
   *
   * @param args Command line arguments
   */
  public static void main(String[] args) {
    int value = 1;
    StackUsingQueue myStack = new StackUsingQueue();
    value++;
    myStack.push(value);
    value++;
    myStack.push(value);
    value++;
    myStack.push(value);
    assert myStack.peek() == value;
    int pop = myStack.pop();
    value--;
    assert pop == value;
    pop = myStack.pop();
    value--;
    assert pop == value;
    assert !myStack.empty();
    assert myStack.size() == 1;
  }
=======
    /**
     * Main method.
     *
     * @param args Command line arguments
     */
    public static void main(String[] args) {
        int one = 1;
        int two = 2;
        int three = 3;
        StackUsingQueue myStack = new StackUsingQueue();
        myStack.push(one);
        myStack.push(two);
        myStack.push(three);
        assert myStack.peek() == three;
        assert myStack.pop() == three;
        assert myStack.pop() == two;
        assert !myStack.empty();
        assert myStack.size() == 1;
    }
>>>>>>> 3b9115c8
}<|MERGE_RESOLUTION|>--- conflicted
+++ resolved
@@ -30,7 +30,6 @@
         queue = new LinkedList<>();
     }
 
-<<<<<<< HEAD
   /**
    * Inserts an item onto the top of the stack.
    *
@@ -42,22 +41,8 @@
     while (size > 1) {
       queue.add(queue.remove());
       size--;
-=======
-    /**
-     *
-     * Inserts an item onto the top of the stack.
-     *
-     * @param item - The item to be added onto top of the stack
-     */
-    public void push(int item) {
-        queue.add(item);
-        int size = queue.size();
-        while (size > 1) {
-            queue.add(queue.remove());
-            size--;
-        }
->>>>>>> 3b9115c8
     }
+  }
 
     /**
      * Removes the item at the top of the stack and returns that item as the value
@@ -104,7 +89,6 @@
         return queue.size();
     }
 
-<<<<<<< HEAD
   /**
    * Main method.
    *
@@ -129,25 +113,4 @@
     assert !myStack.empty();
     assert myStack.size() == 1;
   }
-=======
-    /**
-     * Main method.
-     *
-     * @param args Command line arguments
-     */
-    public static void main(String[] args) {
-        int one = 1;
-        int two = 2;
-        int three = 3;
-        StackUsingQueue myStack = new StackUsingQueue();
-        myStack.push(one);
-        myStack.push(two);
-        myStack.push(three);
-        assert myStack.peek() == three;
-        assert myStack.pop() == three;
-        assert myStack.pop() == two;
-        assert !myStack.empty();
-        assert myStack.size() == 1;
-    }
->>>>>>> 3b9115c8
 }