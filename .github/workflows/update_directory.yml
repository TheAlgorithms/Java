# This GitHub Action updates the DIRECTORY.md file (if needed) when doing a git push
name: Update Directory
on:
  push:
    paths:
      - 'src/**'
      - '**.yml'
      - '**.xml'
      - '**.Dockerfile'
  pull_request:
    paths:
      - 'src/**'
      - '**.yml'
      - '**.xml'
      - '**.Dockerfile'
jobs:
  update_directory_md:
    runs-on: ubuntu-latest
    steps:
      - uses: actions/checkout@master
<<<<<<< HEAD
      - uses: actions/setup-python@master
        with:
          python-version: '3.9' # Version range or exact version of a Python version to use, using SemVer's version range syntax
          architecture: 'x64' # optional x64 or x86. Defaults to x64 if not specified
=======
      - uses: actions/setup-python@v4
        with:
          python-version: '3.10'
>>>>>>> 85c836c7
      - name: Update Directory
        shell: python
        run: |
            import os
            from typing import Iterator

            URL_BASE = "https://github.com/TheAlgorithms/Java/blob/master"
            g_output = []


            def good_filepaths(top_dir: str = ".") -> Iterator[str]:
                for dirpath, dirnames, filenames in os.walk(top_dir):
                    dirnames[:] = [d for d in dirnames if d[0] not in "._"]
                    for filename in filenames:
                        if os.path.splitext(filename)[1].lower() == ".java":
                            yield os.path.join(dirpath, filename).lstrip("./")


            def md_prefix(i):
                return f"{i * '  '}*" if i else "\n##"


            def print_path(old_path: str, new_path: str) -> str:
                global g_output
                old_parts = old_path.split(os.sep)
                for i, new_part in enumerate(new_path.split(os.sep)):
                    if i + 1 > len(old_parts) or old_parts[i] != new_part:
                        if new_part:
                            g_output.append(f"{md_prefix(i)} {new_part.replace('_', ' ')}")
                return new_path


            def build_directory_md(top_dir: str = ".") -> str:
                global g_output
                old_path = ""
                for filepath in sorted(good_filepaths(), key=str.lower):
                    filepath, filename = os.path.split(filepath)
                    if filepath != old_path:
                        old_path = print_path(old_path, filepath)
                    indent = (filepath.count(os.sep) + 1) if filepath else 0
                    url = "/".join((URL_BASE, filepath, filename)).replace(" ", "%20")
                    filename = os.path.splitext(filename.replace("_", " "))[0]
                    g_output.append(f"{md_prefix(indent)} [{filename}]({url})")
                return "\n".join(g_output)


            with open("DIRECTORY.md", "w") as out_file:
                out_file.write(build_directory_md(".") + "\n")

      - name: Update DIRECTORY.md
        run: |
          cat DIRECTORY.md
          git config --global user.name github-actions
          git config --global user.email '${GITHUB_ACTOR}@users.noreply.github.com'
          git remote set-url origin https://x-access-token:${{ secrets.GITHUB_TOKEN }}@github.com/$GITHUB_REPOSITORY
          git add DIRECTORY.md
          git commit -am "Update directory" ||  true
          git push --force origin HEAD:$GITHUB_REF || true<|MERGE_RESOLUTION|>--- conflicted
+++ resolved
@@ -18,16 +18,9 @@
     runs-on: ubuntu-latest
     steps:
       - uses: actions/checkout@master
-<<<<<<< HEAD
-      - uses: actions/setup-python@master
-        with:
-          python-version: '3.9' # Version range or exact version of a Python version to use, using SemVer's version range syntax
-          architecture: 'x64' # optional x64 or x86. Defaults to x64 if not specified
-=======
       - uses: actions/setup-python@v4
         with:
           python-version: '3.10'
->>>>>>> 85c836c7
       - name: Update Directory
         shell: python
         run: |
